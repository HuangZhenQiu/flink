--- conflicted
+++ resolved
@@ -28,14 +28,7 @@
 import org.apache.flink.runtime.jobmaster.SlotInfo;
 import org.apache.flink.runtime.jobmaster.SlotRequestId;
 import org.apache.flink.runtime.resourcemanager.ResourceManagerGateway;
-<<<<<<< HEAD
-import org.apache.flink.runtime.resourcemanager.SlotRequest;
-import org.apache.flink.runtime.resourcemanager.exceptions.MaximumFailedTaskManagerExceedingException;
-import org.apache.flink.runtime.rpc.RpcEndpoint;
-import org.apache.flink.runtime.rpc.RpcService;
-=======
 import org.apache.flink.runtime.rpc.RpcTimeout;
->>>>>>> b60ebc5d
 import org.apache.flink.runtime.taskexecutor.slot.SlotOffer;
 import org.apache.flink.runtime.taskmanager.TaskManagerLocation;
 
@@ -160,665 +153,6 @@
 	 * already available slots from the pool, but instead will add a new slot to that pool that is immediately allocated
 	 * and returned.
 	 *
-<<<<<<< HEAD
-	 * @param resourceID The id of the TaskManager
-	 * @return Future acknowledge if th operation was successful
-	 */
-	@Override
-	public CompletableFuture<Acknowledge> registerTaskManager(final ResourceID resourceID) {
-		log.debug("Register new TaskExecutor {}.", resourceID);
-		registeredTaskManagers.add(resourceID);
-
-		return CompletableFuture.completedFuture(Acknowledge.get());
-	}
-
-	/**
-	 * Unregister TaskManager from this pool, all the related slots will be released and tasks be canceled. Called
-	 * when we find some TaskManager becomes "dead" or "abnormal", and we decide to not using slots from it anymore.
-	 *
-	 * @param resourceId The id of the TaskManager
-	 * @param cause for the releasing of the TaskManager
-	 */
-	@Override
-	public CompletableFuture<Acknowledge> releaseTaskManager(final ResourceID resourceId, final Exception cause) {
-		if (registeredTaskManagers.remove(resourceId)) {
-			releaseTaskManagerInternal(resourceId, cause);
-		}
-
-		return CompletableFuture.completedFuture(Acknowledge.get());
-	}
-
-	// ------------------------------------------------------------------------
-	//  Internal methods
-	// ------------------------------------------------------------------------
-
-	@VisibleForTesting
-	protected void timeoutPendingSlotRequest(SlotRequestId slotRequestId) {
-		log.info("Pending slot request [{}] timed out.", slotRequestId);
-		removePendingRequest(slotRequestId);
-	}
-
-	private void releaseTaskManagerInternal(final ResourceID resourceId, final Exception cause) {
-		final Set<AllocatedSlot> removedSlots = new HashSet<>(allocatedSlots.removeSlotsForTaskManager(resourceId));
-
-		for (AllocatedSlot allocatedSlot : removedSlots) {
-			allocatedSlot.releasePayload(cause);
-		}
-
-		removedSlots.addAll(availableSlots.removeAllForTaskManager(resourceId));
-
-		for (AllocatedSlot removedSlot : removedSlots) {
-			TaskManagerGateway taskManagerGateway = removedSlot.getTaskManagerGateway();
-			taskManagerGateway.freeSlot(removedSlot.getAllocationId(), cause, rpcTimeout);
-		}
-	}
-
-	/**
-	 * Check the available slots, release the slot that is idle for a long time.
-	 */
-	private void checkIdleSlot() {
-
-		// The timestamp in SlotAndTimestamp is relative
-		final long currentRelativeTimeMillis = clock.relativeTimeMillis();
-
-		final List<AllocatedSlot> expiredSlots = new ArrayList<>(availableSlots.size());
-
-		for (SlotAndTimestamp slotAndTimestamp : availableSlots.availableSlots.values()) {
-			if (currentRelativeTimeMillis - slotAndTimestamp.timestamp > idleSlotTimeout.toMilliseconds()) {
-				expiredSlots.add(slotAndTimestamp.slot);
-			}
-		}
-
-		final FlinkException cause = new FlinkException("Releasing idle slot.");
-
-		for (AllocatedSlot expiredSlot : expiredSlots) {
-			final AllocationID allocationID = expiredSlot.getAllocationId();
-			if (availableSlots.tryRemove(allocationID) != null) {
-
-				log.info("Releasing idle slot [{}].", allocationID);
-				final CompletableFuture<Acknowledge> freeSlotFuture = expiredSlot.getTaskManagerGateway().freeSlot(
-					allocationID,
-					cause,
-					rpcTimeout);
-
-				freeSlotFuture.whenCompleteAsync(
-					(Acknowledge ignored, Throwable throwable) -> {
-						if (throwable != null) {
-							if (registeredTaskManagers.contains(expiredSlot.getTaskManagerId())) {
-								log.debug("Releasing slot [{}] of registered TaskExecutor {} failed. " +
-									"Trying to fulfill a different slot request.", allocationID, expiredSlot.getTaskManagerId(),
-									throwable);
-								tryFulfillSlotRequestOrMakeAvailable(expiredSlot);
-							} else {
-								log.debug("Releasing slot [{}] failed and owning TaskExecutor {} is no " +
-									"longer registered. Discarding slot.", allocationID, expiredSlot.getTaskManagerId());
-							}
-						}
-					},
-					getMainThreadExecutor());
-			}
-		}
-
-		scheduleRunAsync(this::checkIdleSlot, idleSlotTimeout);
-	}
-
-	/**
-	 * Clear the internal state of the SlotPool.
-	 */
-	private void clear() {
-		availableSlots.clear();
-		allocatedSlots.clear();
-		pendingRequests.clear();
-		waitingForResourceManager.clear();
-		registeredTaskManagers.clear();
-		slotSharingManagers.clear();
-	}
-
-	// ------------------------------------------------------------------------
-	//  Methods for tests
-	// ------------------------------------------------------------------------
-
-	private void scheduledLogStatus() {
-		log.debug(printStatus());
-		scheduleRunAsync(this::scheduledLogStatus, STATUS_LOG_INTERVAL_MS, TimeUnit.MILLISECONDS);
-	}
-
-	private String printStatus() {
-		validateRunsInMainThread();
-
-		final StringBuilder builder = new StringBuilder(1024).append("Slot Pool Status:\n");
-
-		builder.append("\tstatus: ");
-		if (resourceManagerGateway != null) {
-			builder.append("connected to ").append(resourceManagerGateway.getAddress()).append('\n');
-		} else {
-			builder.append("unconnected and waiting for ResourceManager ")
-					.append(waitingForResourceManager)
-					.append('\n');
-		}
-
-		builder.append("\tregistered TaskManagers: ").append(registeredTaskManagers).append('\n');
-
-		builder.append("\tavailable slots: ").append(availableSlots.printAllSlots()).append('\n');
-		builder.append("\tallocated slots: ").append(allocatedSlots.printAllSlots()).append('\n');
-
-		builder.append("\tpending requests: ").append(pendingRequests.values()).append('\n');
-
-		builder.append("\tsharing groups: {\n");
-		for (Entry<SlotSharingGroupId, SlotSharingManager> manager : slotSharingManagers.entrySet()) {
-			builder.append("\t -------- ").append(manager.getKey()).append(" --------\n");
-			builder.append(manager.getValue());
-		}
-		builder.append("\t}\n");
-		return builder.toString();
-	}
-
-	@VisibleForTesting
-	protected AllocatedSlots getAllocatedSlots() {
-		return allocatedSlots;
-	}
-
-	@VisibleForTesting
-	protected AvailableSlots getAvailableSlots() {
-		return availableSlots;
-	}
-
-	@VisibleForTesting
-	DualKeyMap<SlotRequestId, AllocationID, PendingRequest> getPendingRequests() {
-		return pendingRequests;
-	}
-
-	@VisibleForTesting
-	Map<SlotRequestId, PendingRequest> getWaitingForResourceManager() {
-		return waitingForResourceManager;
-	}
-
-	@VisibleForTesting
-	void triggerCheckIdleSlot() {
-		runAsync(this::checkIdleSlot);
-	}
-
-	// ------------------------------------------------------------------------
-	//  Helper classes
-	// ------------------------------------------------------------------------
-
-	/**
-	 * Organize allocated slots from different points of view.
-	 */
-	static class AllocatedSlots {
-
-		/** All allocated slots organized by TaskManager's id. */
-		private final Map<ResourceID, Set<AllocatedSlot>> allocatedSlotsByTaskManager;
-
-		/** All allocated slots organized by AllocationID. */
-		private final DualKeyMap<AllocationID, SlotRequestId, AllocatedSlot> allocatedSlotsById;
-
-		AllocatedSlots() {
-			this.allocatedSlotsByTaskManager = new HashMap<>(16);
-			this.allocatedSlotsById = new DualKeyMap<>(16);
-		}
-
-		/**
-		 * Adds a new slot to this collection.
-		 *
-		 * @param allocatedSlot The allocated slot
-		 */
-		void add(SlotRequestId slotRequestId, AllocatedSlot allocatedSlot) {
-			allocatedSlotsById.put(allocatedSlot.getAllocationId(), slotRequestId, allocatedSlot);
-
-			final ResourceID resourceID = allocatedSlot.getTaskManagerLocation().getResourceID();
-
-			Set<AllocatedSlot> slotsForTaskManager = allocatedSlotsByTaskManager.computeIfAbsent(
-				resourceID,
-				resourceId -> new HashSet<>(4));
-
-			slotsForTaskManager.add(allocatedSlot);
-		}
-
-		/**
-		 * Get allocated slot with allocation id.
-		 *
-		 * @param allocationID The allocation id
-		 * @return The allocated slot, null if we can't find a match
-		 */
-		AllocatedSlot get(final AllocationID allocationID) {
-			return allocatedSlotsById.getKeyA(allocationID);
-		}
-
-		AllocatedSlot get(final SlotRequestId slotRequestId) {
-			return allocatedSlotsById.getKeyB(slotRequestId);
-		}
-
-		/**
-		 * Check whether we have allocated this slot.
-		 *
-		 * @param slotAllocationId The allocation id of the slot to check
-		 * @return True if we contains this slot
-		 */
-		boolean contains(AllocationID slotAllocationId) {
-			return allocatedSlotsById.containsKeyA(slotAllocationId);
-		}
-
-		/**
-		 * Removes the allocated slot specified by the provided slot allocation id.
-		 *
-		 * @param allocationID identifying the allocated slot to remove
-		 * @return The removed allocated slot or null.
-		 */
-		@Nullable
-		AllocatedSlot remove(final AllocationID allocationID) {
-			AllocatedSlot allocatedSlot = allocatedSlotsById.removeKeyA(allocationID);
-
-			if (allocatedSlot != null) {
-				removeAllocatedSlot(allocatedSlot);
-			}
-
-			return allocatedSlot;
-		}
-
-		/**
-		 * Removes the allocated slot specified by the provided slot request id.
-		 *
-		 * @param slotRequestId identifying the allocated slot to remove
-		 * @return The removed allocated slot or null.
-		 */
-		@Nullable
-		AllocatedSlot remove(final SlotRequestId slotRequestId) {
-			final AllocatedSlot allocatedSlot = allocatedSlotsById.removeKeyB(slotRequestId);
-
-			if (allocatedSlot != null) {
-				removeAllocatedSlot(allocatedSlot);
-			}
-
-			return allocatedSlot;
-		}
-
-		private void removeAllocatedSlot(final AllocatedSlot allocatedSlot) {
-			Preconditions.checkNotNull(allocatedSlot);
-			final ResourceID taskManagerId = allocatedSlot.getTaskManagerLocation().getResourceID();
-			Set<AllocatedSlot> slotsForTM = allocatedSlotsByTaskManager.get(taskManagerId);
-
-			slotsForTM.remove(allocatedSlot);
-
-			if (slotsForTM.isEmpty()) {
-				allocatedSlotsByTaskManager.remove(taskManagerId);
-			}
-		}
-
-		/**
-		 * Get all allocated slot from same TaskManager.
-		 *
-		 * @param resourceID The id of the TaskManager
-		 * @return Set of slots which are allocated from the same TaskManager
-		 */
-		Set<AllocatedSlot> removeSlotsForTaskManager(final ResourceID resourceID) {
-			Set<AllocatedSlot> slotsForTaskManager = allocatedSlotsByTaskManager.remove(resourceID);
-			if (slotsForTaskManager != null) {
-				for (AllocatedSlot allocatedSlot : slotsForTaskManager) {
-					allocatedSlotsById.removeKeyA(allocatedSlot.getAllocationId());
-				}
-				return slotsForTaskManager;
-			}
-			else {
-				return Collections.emptySet();
-			}
-		}
-
-		void clear() {
-			allocatedSlotsById.clear();
-			allocatedSlotsByTaskManager.clear();
-		}
-
-		String printAllSlots() {
-			return allocatedSlotsByTaskManager.values().toString();
-		}
-
-		@VisibleForTesting
-		boolean containResource(final ResourceID resourceID) {
-			return allocatedSlotsByTaskManager.containsKey(resourceID);
-		}
-
-		@VisibleForTesting
-		int size() {
-			return allocatedSlotsById.size();
-		}
-
-		@VisibleForTesting
-		Set<AllocatedSlot> getSlotsForTaskManager(ResourceID resourceId) {
-			return allocatedSlotsByTaskManager.getOrDefault(resourceId, Collections.emptySet());
-		}
-	}
-
-	// ------------------------------------------------------------------------
-
-	/**
-	 * Organize all available slots from different points of view.
-	 */
-	protected static class AvailableSlots {
-
-		/** All available slots organized by TaskManager. */
-		private final HashMap<ResourceID, Set<AllocatedSlot>> availableSlotsByTaskManager;
-
-		/** All available slots organized by host. */
-		private final HashMap<String, Set<AllocatedSlot>> availableSlotsByHost;
-
-		/** The available slots, with the time when they were inserted. */
-		private final HashMap<AllocationID, SlotAndTimestamp> availableSlots;
-
-		AvailableSlots() {
-			this.availableSlotsByTaskManager = new HashMap<>();
-			this.availableSlotsByHost = new HashMap<>();
-			this.availableSlots = new HashMap<>();
-		}
-
-		/**
-		 * Adds an available slot.
-		 *
-		 * @param slot The slot to add
-		 */
-		void add(final AllocatedSlot slot, final long timestamp) {
-			checkNotNull(slot);
-
-			SlotAndTimestamp previous = availableSlots.put(
-					slot.getAllocationId(), new SlotAndTimestamp(slot, timestamp));
-
-			if (previous == null) {
-				final ResourceID resourceID = slot.getTaskManagerLocation().getResourceID();
-				final String host = slot.getTaskManagerLocation().getFQDNHostname();
-
-				Set<AllocatedSlot> slotsForTaskManager =
-					availableSlotsByTaskManager.computeIfAbsent(resourceID, k -> new HashSet<>());
-				slotsForTaskManager.add(slot);
-
-				Set<AllocatedSlot> slotsForHost =
-					availableSlotsByHost.computeIfAbsent(host, k -> new HashSet<>());
-				slotsForHost.add(slot);
-			}
-			else {
-				throw new IllegalStateException("slot already contained");
-			}
-		}
-
-		/**
-		 * Check whether we have this slot.
-		 */
-		boolean contains(AllocationID slotId) {
-			return availableSlots.containsKey(slotId);
-		}
-
-		AllocatedSlot get(AllocationID allocationID) {
-			SlotAndTimestamp slotAndTimestamp = availableSlots.get(allocationID);
-			if (slotAndTimestamp != null) {
-				return slotAndTimestamp.slot();
-			} else {
-				return null;
-			}
-		}
-
-		/**
-		 * Poll a slot which matches the required resource profile. The polling tries to satisfy the
-		 * location preferences, by TaskManager and by host.
-		 *
-		 * @param slotProfile slot profile that specifies the requirements for the slot
-		 *
-		 * @return Slot which matches the resource profile, null if we can't find a match
-		 */
-		SlotAndLocality poll(SchedulingStrategy schedulingStrategy, SlotProfile slotProfile) {
-			// fast path if no slots are available
-			if (availableSlots.isEmpty()) {
-				return null;
-			}
-			Collection<SlotAndTimestamp> slotAndTimestamps = availableSlots.values();
-
-			SlotAndLocality matchingSlotAndLocality = schedulingStrategy.findMatchWithLocality(
-				slotProfile,
-				slotAndTimestamps::stream,
-				SlotAndTimestamp::slot,
-				(SlotAndTimestamp slot) -> slot.slot().getResourceProfile().isMatching(slotProfile.getResourceProfile()),
-				(SlotAndTimestamp slotAndTimestamp, Locality locality) -> {
-					AllocatedSlot slot = slotAndTimestamp.slot();
-					return new SlotAndLocality(slot, locality);
-				});
-
-			if (matchingSlotAndLocality != null) {
-				AllocatedSlot slot = matchingSlotAndLocality.getSlot();
-				remove(slot.getAllocationId());
-			}
-
-			return matchingSlotAndLocality;
-		}
-
-		/**
-		 * Remove all available slots come from specified TaskManager.
-		 *
-		 * @param taskManager The id of the TaskManager
-		 * @return The set of removed slots for the given TaskManager
-		 */
-		Set<AllocatedSlot> removeAllForTaskManager(final ResourceID taskManager) {
-			// remove from the by-TaskManager view
-			final Set<AllocatedSlot> slotsForTm = availableSlotsByTaskManager.remove(taskManager);
-
-			if (slotsForTm != null && slotsForTm.size() > 0) {
-				final String host = slotsForTm.iterator().next().getTaskManagerLocation().getFQDNHostname();
-				final Set<AllocatedSlot> slotsForHost = availableSlotsByHost.get(host);
-
-				// remove from the base set and the by-host view
-				for (AllocatedSlot slot : slotsForTm) {
-					availableSlots.remove(slot.getAllocationId());
-					slotsForHost.remove(slot);
-				}
-
-				if (slotsForHost.isEmpty()) {
-					availableSlotsByHost.remove(host);
-				}
-
-				return slotsForTm;
-			} else {
-				return Collections.emptySet();
-			}
-		}
-
-		AllocatedSlot tryRemove(AllocationID slotId) {
-			final SlotAndTimestamp sat = availableSlots.remove(slotId);
-			if (sat != null) {
-				final AllocatedSlot slot = sat.slot();
-				final ResourceID resourceID = slot.getTaskManagerLocation().getResourceID();
-				final String host = slot.getTaskManagerLocation().getFQDNHostname();
-
-				final Set<AllocatedSlot> slotsForTm = availableSlotsByTaskManager.get(resourceID);
-				final Set<AllocatedSlot> slotsForHost = availableSlotsByHost.get(host);
-
-				slotsForTm.remove(slot);
-				slotsForHost.remove(slot);
-
-				if (slotsForTm.isEmpty()) {
-					availableSlotsByTaskManager.remove(resourceID);
-				}
-				if (slotsForHost.isEmpty()) {
-					availableSlotsByHost.remove(host);
-				}
-
-				return slot;
-			}
-			else {
-				return null;
-			}
-		}
-
-		private void remove(AllocationID slotId) throws IllegalStateException {
-			if (tryRemove(slotId) == null) {
-				throw new IllegalStateException("slot not contained");
-			}
-		}
-
-		String printAllSlots() {
-			return availableSlots.values().toString();
-		}
-
-		@VisibleForTesting
-		boolean containsTaskManager(ResourceID resourceID) {
-			return availableSlotsByTaskManager.containsKey(resourceID);
-		}
-
-		@VisibleForTesting
-		public int size() {
-			return availableSlots.size();
-		}
-
-		@VisibleForTesting
-		void clear() {
-			availableSlots.clear();
-			availableSlotsByTaskManager.clear();
-			availableSlotsByHost.clear();
-		}
-	}
-
-	// ------------------------------------------------------------------------
-
-	/**
-	 * An implementation of the {@link SlotOwner} and {@link SlotProvider} interfaces
-	 * that delegates methods as RPC calls to the SlotPool's RPC gateway.
-	 */
-	public static class ProviderAndOwner implements SlotOwner, SlotProvider {
-
-		private final SlotPoolGateway gateway;
-		private final boolean requiresPreviousAllocationsForScheduling;
-
-		ProviderAndOwner(SlotPoolGateway gateway, boolean requiresPreviousAllocationsForScheduling) {
-			this.gateway = gateway;
-			this.requiresPreviousAllocationsForScheduling = requiresPreviousAllocationsForScheduling;
-		}
-
-		public boolean requiresPreviousAllocationsForScheduling() {
-			return requiresPreviousAllocationsForScheduling;
-		}
-
-		@Override
-		public CompletableFuture<Boolean> returnAllocatedSlot(LogicalSlot slot) {
-			return gateway
-				.releaseSlot(
-					slot.getSlotRequestId(),
-					slot.getSlotSharingGroupId(),
-					new FlinkException("Slot is being returned to the SlotPool."))
-				.thenApply(
-					(Acknowledge acknowledge) -> true);
-		}
-
-		@Override
-		public CompletableFuture<LogicalSlot> allocateSlot(
-				SlotRequestId slotRequestId,
-				ScheduledUnit task,
-				boolean allowQueued,
-				SlotProfile slotProfile,
-				Time timeout) {
-
-			CompletableFuture<LogicalSlot> slotFuture = gateway.allocateSlot(
-				slotRequestId,
-				task,
-				slotProfile,
-				allowQueued,
-				timeout);
-
-			slotFuture.whenComplete(
-				(LogicalSlot slot, Throwable failure) -> {
-					if (failure != null) {
-						gateway.releaseSlot(
-							slotRequestId,
-							task.getSlotSharingGroupId(),
-							failure);
-					}
-
-					if (failure instanceof MaximumFailedTaskManagerExceedingException) {
-						throw (MaximumFailedTaskManagerExceedingException) failure;
-					}
-			});
-
-			return slotFuture;
-		}
-
-		@Override
-		public CompletableFuture<Acknowledge> cancelSlotRequest(
-				SlotRequestId slotRequestId,
-				@Nullable SlotSharingGroupId slotSharingGroupId,
-				Throwable cause) {
-			return gateway.releaseSlot(slotRequestId, slotSharingGroupId, cause);
-		}
-	}
-
-	// ------------------------------------------------------------------------
-
-	/**
-	 * A pending request for a slot.
-	 */
-	private static class PendingRequest {
-
-		private final SlotRequestId slotRequestId;
-
-		private final ResourceProfile resourceProfile;
-
-		private final CompletableFuture<AllocatedSlot> allocatedSlotFuture;
-
-		PendingRequest(
-				SlotRequestId slotRequestId,
-				ResourceProfile resourceProfile) {
-			this.slotRequestId = Preconditions.checkNotNull(slotRequestId);
-			this.resourceProfile = Preconditions.checkNotNull(resourceProfile);
-
-			allocatedSlotFuture = new CompletableFuture<>();
-		}
-
-		public SlotRequestId getSlotRequestId() {
-			return slotRequestId;
-		}
-
-		public CompletableFuture<AllocatedSlot> getAllocatedSlotFuture() {
-			return allocatedSlotFuture;
-		}
-
-		public ResourceProfile getResourceProfile() {
-			return resourceProfile;
-		}
-
-		@Override
-		public String toString() {
-			return "PendingRequest{" +
-					"slotRequestId=" + slotRequestId +
-					", resourceProfile=" + resourceProfile +
-					", allocatedSlotFuture=" + allocatedSlotFuture +
-					'}';
-		}
-	}
-
-	// ------------------------------------------------------------------------
-
-	/**
-	 * A slot, together with the timestamp when it was added.
-	 */
-	private static class SlotAndTimestamp {
-
-		private final AllocatedSlot slot;
-
-		private final long timestamp;
-
-		SlotAndTimestamp(AllocatedSlot slot, long timestamp) {
-			this.slot = slot;
-			this.timestamp = timestamp;
-		}
-
-		public AllocatedSlot slot() {
-			return slot;
-		}
-
-		public long timestamp() {
-			return timestamp;
-		}
-
-		@Override
-		public String toString() {
-			return slot + " @ " + timestamp;
-		}
-	}
-=======
 	 * @param slotRequestId identifying the requested slot
 	 * @param resourceProfile resource profile that specifies the resource requirements for the requested slot
 	 * @param timeout timeout for the allocation procedure
@@ -829,5 +163,4 @@
 		@Nonnull SlotRequestId slotRequestId,
 		@Nonnull ResourceProfile resourceProfile,
 		@RpcTimeout Time timeout);
->>>>>>> b60ebc5d
 }