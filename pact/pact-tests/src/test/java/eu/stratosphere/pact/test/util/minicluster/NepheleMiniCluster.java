/***********************************************************************************************************************
 *
 * Copyright (C) 2010 by the Stratosphere project (http://stratosphere.eu)
 *
 * Licensed under the Apache License, Version 2.0 (the "License"); you may not use this file except in compliance with
 * the License. You may obtain a copy of the License at
 *
 *     http://www.apache.org/licenses/LICENSE-2.0
 *
 * Unless required by applicable law or agreed to in writing, software distributed under the License is distributed on
 * an "AS IS" BASIS, WITHOUT WARRANTIES OR CONDITIONS OF ANY KIND, either express or implied. See the License for the
 * specific language governing permissions and limitations under the License.
 *
 **********************************************************************************************************************/

package eu.stratosphere.pact.test.util.minicluster;

import java.net.Inet4Address;
import java.net.InterfaceAddress;
import java.net.NetworkInterface;
import java.net.SocketException;
import java.util.ArrayList;
import java.util.Enumeration;
import java.util.Iterator;
import java.util.List;

import org.apache.commons.logging.Log;
import org.apache.commons.logging.LogFactory;

import eu.stratosphere.nephele.client.JobClient;
import eu.stratosphere.nephele.configuration.ConfigConstants;
import eu.stratosphere.nephele.configuration.Configuration;
<<<<<<< HEAD
import eu.stratosphere.nephele.instance.InstanceType;
import eu.stratosphere.nephele.instance.InstanceTypeFactory;
=======
>>>>>>> 3b219b1f
import eu.stratosphere.nephele.instance.local.LocalInstanceManager;
import eu.stratosphere.nephele.jobgraph.JobGraph;
import eu.stratosphere.nephele.jobmanager.JobManager;
import eu.stratosphere.nephele.jobmanager.scheduler.local.LocalScheduler;
import eu.stratosphere.pact.test.util.FileWriter;

/**
 * @author Erik Nijkamp
 */
public class NepheleMiniCluster {

	private static final int DEFAULT_NUM_TASK_TRACKERS = 1;

	private static final boolean DEFAULT_VISUALIZER_ENABLED = false;

	private static final Log LOG = LogFactory.getLog(NepheleMiniCluster.class);

	private final String nepheleConfigDir;

	private final String hdfsConfigDir;

	private final boolean visualizerEnabled;

	private Thread runner;

	private JobManager jobManager;

	public NepheleMiniCluster(String nepheleConfigDir, String hdfsConfigDir)
																			throws Exception {
		this(nepheleConfigDir, hdfsConfigDir, DEFAULT_NUM_TASK_TRACKERS);
	}

	public NepheleMiniCluster(String nepheleConfigDir, String hdfsConfigDir, int numTaskTrackers)
																									throws Exception {
		this(nepheleConfigDir, hdfsConfigDir, numTaskTrackers, DEFAULT_VISUALIZER_ENABLED);
	}

	public NepheleMiniCluster(String nepheleConfigDir, String hdfsConfigDir, int numTaskTrackers, boolean visualizerEnabled)
										throws Exception {
		this.nepheleConfigDir = nepheleConfigDir;
		this.hdfsConfigDir = hdfsConfigDir;
		this.visualizerEnabled = visualizerEnabled;

		initJobManager();
	}

	// ------------------------------------------------------------------------
	// Public methods
	// ------------------------------------------------------------------------

	public void submitJobAndWait(JobGraph jobGraph) throws Exception {
		Configuration configuration = jobGraph.getJobConfiguration();

		// local ip as job manager (localhost or 127.0.0.1 does not work)
		configuration.setString(ConfigConstants.JOB_MANAGER_IPC_ADDRESS_KEY, getLocalIpAddress());

		// terminate job logic is broken
		configuration.setBoolean(ConfigConstants.JOBCLIENT_SHUTDOWN_TERMINATEJOB_KEY, false);

		// submit
		JobClient jobClient = new JobClient(jobGraph, configuration);
		jobClient.submitJobAndWait();
	}

	// ------------------------------------------------------------------------
	// Private methods
	// ------------------------------------------------------------------------

<<<<<<< HEAD
	private void initJobManager() throws Exception {
		// determine memory to use. reserve about one half of the currently available memory
		long memory = this.memorySize;

		if (memory < 1) {
			Runtime r = Runtime.getRuntime();
			memory = r.maxMemory() - r.totalMemory() + r.freeMemory();
			memory /= 2;
			memory /= (1024 * 1024);
		}

		final InstanceType instanceType = InstanceTypeFactory.construct("default-local", 1, 1, (int) memory, 1, 0);

=======
	private void initJobManager() throws Exception
	{
>>>>>>> 3b219b1f
		// config
		final String nepheleConfigDirJob = nepheleConfigDir + "/job";
		final int jobManagerRpcPort = ConfigConstants.DEFAULT_JOB_MANAGER_IPC_PORT;
		final int rpcPort = 6501, dataPort = 7501;

		new FileWriter()
			.dir(nepheleConfigDirJob)
			.file("nephele-user.xml")
			.write(
					"<?xml version=\"1.0\" encoding=\"UTF-8\"?>",
					"<configuration>",
					"    <property>",
					"        <key>jobmanager.instancemanager.local.classname</key>",
					"        <value>" + LocalInstanceManager.class.getName() + "</value>",
					"    </property>",
					"    <property>",
					"        <key>jobmanager.scheduler.local.classname</key>",
					"        <value>" + LocalScheduler.class.getName() + "</value>",
					"    </property>",
					"    <property>",
					"        <key>fs.hdfs.hdfsdefault</key>",
					"        <value>" + hdfsConfigDir + "/hadoop-default.xml</value>",
					"    </property>",
					"    <property>",
					"        <key>fs.hdfs.hdfssite</key>",
					"        <value>" + hdfsConfigDir + "/hadoop-site.xml</value>",
					"    </property>",
					"    <property>",
					"        <key>servicenetwork</key>",
					"        <value>" + getLocalIpAddress() + "</value>",
					"    </property>",
					"    <property>",
					"        <key>" + ConfigConstants.JOB_MANAGER_IPC_ADDRESS_KEY + "</key>",
					"        <value>" + getLocalIpAddress() + "</value>",
					"    </property>",
					"    <property>",
					"        <key>" + ConfigConstants.JOB_MANAGER_IPC_PORT_KEY + "</key>",
					"        <value>" + jobManagerRpcPort + "</value>",
					"    </property>",
					"    <property>",
					"        <key>" + ConfigConstants.TASK_MANAGER_IPC_PORT_KEY + "</key>",
					"        <value>" + rpcPort + "</value>",
					"    </property>",
					"    <property>",
					"        <key>" + ConfigConstants.TASK_MANAGER_DATA_PORT_KEY + "</key>",
					"        <value>" + dataPort + "</value>",
					"    </property>",
					"    <property>",
					"        <key>taskmanager.setup.usediscovery</key>",
					"        <value>false</value>",
					"    </property>",
					"    <property>",
					"        <key>jobmanager.visualization.enable</key>",
					"        <value>" + (visualizerEnabled ? "true" : "false") + "</value>",
					"    </property>",
					"    <property>",
					"        <key>channel.network.allowSpilling</key>",
					"        <value>true</value>",
					"    </property>",
				"</configuration>")
			.close()
			.file("pact-user.xml")
			.write(
					"<?xml version=\"1.0\" encoding=\"UTF-8\"?>",
					"<configuration>",
//					"    <property>",
//					"        <key>pact.parallelization.degree</key>",
//					"        <value>1</value>",
//					"    </property>",
//					"    <property>",
//					"        <key>pact.parallelization.intra-node-degree</key>",
//					"        <value>1</value>",
//					"    </property>",
//					"    <property>",
//					"        <key>pact.parallelization.maxmachines</key>",
//					"        <value>1</value>",
//					"    </property>",
					"</configuration>")
			.close();

		// thread
		LOG.info("Initializing job manager thread with '" + nepheleConfigDirJob + "'.");
		runner = new Thread() {
			@Override
			public void run() {
				// create a new job manager object
				jobManager = new JobManager(nepheleConfigDirJob, "local");

				// run the main task loop
				jobManager.runTaskLoop();
			}
		};
		runner.setDaemon(true);
		runner.start();

		// wait for job-manager / instance
		try {
			Thread.sleep(10000);
		} catch (InterruptedException e) {

		}
	}

	@SuppressWarnings("deprecation")
	public void stop() throws Exception {
		if (jobManager != null) {
			jobManager.shutdown();
		}

		if (runner != null) {
			runner.stop();
			runner.join();
			runner = null;
		}
	}

	// ------------------------------------------------------------------------
	// Network utility methods
	// ------------------------------------------------------------------------

	private static String getLocalIpAddress() throws SocketException, Exception {
		String IPv4 = System.getProperty("java.net.preferIPv4Stack");
		return getIPInterfaceAddress("true".equals(IPv4)).getAddress().getHostAddress();
	}

	private static InterfaceAddress getIPInterfaceAddress(boolean preferIPv4) throws Exception, SocketException {
		final List<InterfaceAddress> interfaces = getNetworkInterface().getInterfaceAddresses();
		final Iterator<InterfaceAddress> it = interfaces.iterator();
		final List<InterfaceAddress> matchesIPv4 = new ArrayList<InterfaceAddress>();
		final List<InterfaceAddress> matchesIPv6 = new ArrayList<InterfaceAddress>();

		while (it.hasNext()) {
			final InterfaceAddress ia = it.next();
			if (ia.getBroadcast() != null) {
				if (ia.getAddress() instanceof Inet4Address) {
					matchesIPv4.add(ia);
				} else {
					matchesIPv6.add(ia);
				}
			}
		}

		if (matchesIPv4.isEmpty() && matchesIPv6.isEmpty() == true) {
			throw new Exception("Interface " + getNetworkInterface().getName() + " has no interface address attached.");
		}

		if (preferIPv4 && !matchesIPv4.isEmpty()) {
			for (InterfaceAddress ia : matchesIPv4) {
				if ((ia.getAddress().toString().contains("192") || ia.getAddress().toString().contains("10"))) {
					return ia;
				}
			}
			return matchesIPv4.get(0);
		}

		return !matchesIPv6.isEmpty() ? matchesIPv6.get(0) : matchesIPv4.get(0);
	}

	private static NetworkInterface getNetworkInterface() throws SocketException {
		final Enumeration<NetworkInterface> interfaces = NetworkInterface.getNetworkInterfaces();

		while (interfaces.hasMoreElements()) {
			NetworkInterface nic = interfaces.nextElement();
			if (!nic.isLoopback() && !nic.isPointToPoint())
				return nic;
		}

		throw new SocketException("Cannot find network interface which is not a loopback interface.");
	}
}<|MERGE_RESOLUTION|>--- conflicted
+++ resolved
@@ -30,11 +30,6 @@
 import eu.stratosphere.nephele.client.JobClient;
 import eu.stratosphere.nephele.configuration.ConfigConstants;
 import eu.stratosphere.nephele.configuration.Configuration;
-<<<<<<< HEAD
-import eu.stratosphere.nephele.instance.InstanceType;
-import eu.stratosphere.nephele.instance.InstanceTypeFactory;
-=======
->>>>>>> 3b219b1f
 import eu.stratosphere.nephele.instance.local.LocalInstanceManager;
 import eu.stratosphere.nephele.jobgraph.JobGraph;
 import eu.stratosphere.nephele.jobmanager.JobManager;
@@ -103,24 +98,8 @@
 	// Private methods
 	// ------------------------------------------------------------------------
 
-<<<<<<< HEAD
-	private void initJobManager() throws Exception {
-		// determine memory to use. reserve about one half of the currently available memory
-		long memory = this.memorySize;
-
-		if (memory < 1) {
-			Runtime r = Runtime.getRuntime();
-			memory = r.maxMemory() - r.totalMemory() + r.freeMemory();
-			memory /= 2;
-			memory /= (1024 * 1024);
-		}
-
-		final InstanceType instanceType = InstanceTypeFactory.construct("default-local", 1, 1, (int) memory, 1, 0);
-
-=======
 	private void initJobManager() throws Exception
 	{
->>>>>>> 3b219b1f
 		// config
 		final String nepheleConfigDirJob = nepheleConfigDir + "/job";
 		final int jobManagerRpcPort = ConfigConstants.DEFAULT_JOB_MANAGER_IPC_PORT;
